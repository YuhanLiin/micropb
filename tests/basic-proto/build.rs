--- conflicted
+++ resolved
@@ -25,9 +25,6 @@
         .unwrap();
 }
 
-<<<<<<< HEAD
-fn boxed_and_option(encode_cache: bool) {
-=======
 fn no_suffix() {
     let mut generator = Generator::new();
     generator.suffixed_package_names(false);
@@ -39,8 +36,7 @@
         .unwrap();
 }
 
-fn boxed_and_option() {
->>>>>>> aeb1eaa2
+fn boxed_and_option(encode_cache: bool) {
     let mut generator = Generator::new();
     generator.use_container_alloc().encode_cache(encode_cache);
 
@@ -587,16 +583,11 @@
 }
 
 fn main() {
-<<<<<<< HEAD
     no_config(true);
     no_config(false);
     boxed_and_option(true);
     boxed_and_option(false);
-=======
-    no_config();
-    boxed_and_option();
     no_suffix();
->>>>>>> aeb1eaa2
     int_type();
     skip();
     keyword_fields();
